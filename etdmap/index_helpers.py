--- conflicted
+++ resolved
@@ -8,14 +8,15 @@
 from etdmap.dataset_validators import dataset_flag_conditions
 
 bsv_metadata_columns = [
-    'HuisIdLeverancier',
-    'HuisIdBSV',
-    'Meenemen',
-    'ProjectIdLeverancier',
-    'ProjectIdBSV',
-    'Notities',
-    'Dataleverancier',
+    "HuisIdLeverancier",
+    "HuisIdBSV",
+    "Meenemen",
+    "ProjectIdLeverancier",
+    "ProjectIdBSV",
+    "Notities",
+    "Dataleverancier",
 ]
+
 
 def get_bsv_metadata():
     """
@@ -36,6 +37,7 @@
         etdmap.options.bsv_metadata_file,
         required_columns=bsv_metadata_columns,
     )
+
 
 def read_metadata(metadata_file: str, required_columns=None) -> pd.DataFrame:
     """
@@ -54,19 +56,15 @@
         Exception: If not all required columns are found in the metadata file.
     """
     if required_columns is None:
-<<<<<<< HEAD
-        required_columns = ['HuisId']
+        required_columns = ["HuisIdLeverancier"]
     if metadata_file is not None:
         xl = pd.ExcelFile(metadata_file)
     else:
-        raise ValueError(f'invalid file path: {metadata_file} '
-                         "perhaps you forgot to set the option. You can "
-                         "do this with etdmap.options.bsv_metadata_file = 'your/path"
-                         )
-=======
-        required_columns = ['HuisIdLeverancier']
-    xl = pd.ExcelFile(metadata_file)
->>>>>>> f814e6a9
+        raise ValueError(
+            f"invalid file path: {metadata_file} "
+            "perhaps you forgot to set the option. You can "
+            "do this with etdmap.options.bsv_metadata_file = 'your/path",
+        )
     df = xl.parse(sheet_name="Data")
 
     if all(col in df.columns for col in required_columns):
@@ -83,6 +81,7 @@
             f"{metadata_file}",
         )
 
+
 def read_index() -> tuple[pd.DataFrame, str]:
     """
     Reads the index parquet file from the specified folder path.
@@ -91,15 +90,15 @@
     tuple: A tuple containing the DataFrame of the index and the path to the
     index file.
     """
-    index_path = os.path.join(etdmap.options.mapped_folder_path, 'index.parquet')
+    index_path = os.path.join(etdmap.options.mapped_folder_path, "index.parquet")
     if os.path.exists(index_path):
         index_df = pd.read_parquet(index_path)
     else:
         index_df = pd.DataFrame(
             columns=[
-                'HuisIdLeverancier',
-                'HuisIdBSV',
-                'Dataleverancier',
+                "HuisIdLeverancier",
+                "HuisIdBSV",
+                "Dataleverancier",
             ],
         )
 
@@ -129,14 +128,14 @@
     list: A list of tuples containing HuisIdBSV and filenames.
     """
     existing_ids = (
-        index_df[index_df['Dataleverancier'] == data_provider]
-        .set_index('HuisIdLeverancier')
-        .to_dict()['HuisIdBSV']
+        index_df[index_df["Dataleverancier"] == data_provider]
+        .set_index("HuisIdLeverancier")
+        .to_dict()["HuisIdBSV"]
     )
     data_files = list_files_func(data_folder_path)
 
     household_id_pairs = []
-    next_id = max(index_df['HuisIdBSV'], default=0) + 1
+    next_id = max(index_df["HuisIdBSV"], default=0) + 1
 
     for huis_id, file in data_files.items():
         if huis_id in existing_ids:
@@ -166,7 +165,7 @@
     pd.DataFrame: The updated index DataFrame.
     """
 
-    index_path = os.path.join(etdmap.options.mapped_folder_path, 'index.parquet')
+    index_path = os.path.join(etdmap.options.mapped_folder_path, "index.parquet")
 
     # Ensure HuisIdLeverancier is a string in new_entry
     new_entry["HuisIdLeverancier"] = str(new_entry["HuisIdLeverancier"])
@@ -174,15 +173,15 @@
 
     if new_entry["HuisIdLeverancier"] in index_df["HuisIdLeverancier"].values:
         index_df.loc[
-            index_df['HuisIdLeverancier'] == new_entry['HuisIdLeverancier'],
-            ['HuisIdBSV', 'Dataleverancier'],
-        ] = (new_entry['HuisIdBSV'], data_provider)
+            index_df["HuisIdLeverancier"] == new_entry["HuisIdLeverancier"],
+            ["HuisIdBSV", "Dataleverancier"],
+        ] = (new_entry["HuisIdBSV"], data_provider)
     else:
         new_entry_df = pd.DataFrame([new_entry])
         index_df = pd.concat([index_df, new_entry_df], ignore_index=True)
 
     # Recalculate or add flag columns
-    household_code = new_entry['HuisIdBSV']
+    household_code = new_entry["HuisIdBSV"]
     dataset_file = os.path.join(
         etdmap.options.mapped_folder_path,
         f"household_{household_code}_table.parquet",
@@ -199,7 +198,7 @@
                 )
             try:
                 validation_result = condition(df)
-                index_df.loc[index_df['HuisIdBSV'] == household_code, flag] = (
+                index_df.loc[index_df["HuisIdBSV"] == household_code, flag] = (
                     validation_result
                 )
             except Exception as e:
@@ -209,7 +208,7 @@
                     exc_info=True,
                 )
                 index_df.loc[
-                    index_df['HuisIdBSV'] == household_code,
+                    index_df["HuisIdBSV"] == household_code,
                     flag,
                 ] = pd.NA
 
@@ -243,7 +242,7 @@
       if all corresponding row-wise values in the cumulative difference columns are True (indicating validity).
     - If any of the expected columns are missing, it fills the 'validate_cumulative_diff_ok' column with pd.NA.
     """
-    cols = ['validate_' + col + 'Diff' for col in cumulative_columns]
+    cols = ["validate_" + col + "Diff" for col in cumulative_columns]
 
     if all(col in index_df.columns for col in cols):
         index_df["validate_cumulative_diff_ok"] = index_df[cols].all(axis=1)
@@ -255,6 +254,7 @@
         )
 
     return index_df
+
 
 def update_meenemen() -> pd.DataFrame:
     """
@@ -290,6 +290,7 @@
 
     return index_df
 
+
 def add_metadata_to_index(
     index_df: pd.DataFrame,
     metadata_df: pd.DataFrame,
@@ -322,7 +323,7 @@
         df["HuisIdLeverancier"] = df["HuisIdLeverancier"].astype(str)
         return df
 
-    index_path = os.path.join(etdmap.options.mapped_folder_path, 'index.parquet')
+    index_path = os.path.join(etdmap.options.mapped_folder_path, "index.parquet")
 
     metadata_df = metadata_format(metadata_df)
 
@@ -344,7 +345,7 @@
     metadata_df["source"] = "metadata_df"
     bsv_metadata_filtered_df["source"] = "bsv_metadata_df"
 
-    shared_columns_source = [*shared_columns.tolist(), 'source']
+    shared_columns_source = [*shared_columns.tolist(), "source"]
 
     concatenated_df = pd.concat(
         [
@@ -381,7 +382,7 @@
             metadata_df["Dataleverancier"] = data_leverancier
 
     # Define protected columns and drop them from provider metadata
-    protected_columns = ['HuisIdBSV', 'ProjectIdBSV']
+    protected_columns = ["HuisIdBSV", "ProjectIdBSV"]
     metadata_df = metadata_df.drop(
         columns=[col for col in protected_columns if col in metadata_df.columns],
     )
@@ -425,4 +426,4 @@
     # Save the updated index to the parquet file
     index_df.to_parquet(index_path, engine="pyarrow")
 
-    return index_df
+    return index_df