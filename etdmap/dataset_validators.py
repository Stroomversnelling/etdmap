import logging

import pandas as pd
from pandas import DataFrame

from etdmap.data_model import (
    cumulative_columns,
    data_analysis_columns,
    load_thresholds,
    load_thresholds_as_dict,
)

"""
Functions and code to generate a dict `dataset_flag_conditions`
which contains validator functions that check comulative colums
over a timeperiod. It checks for example:
- if the annual increase is above the min/below the max value in
    the thresholds file.
- if not too much data is missing
- if columns exist
- if the diff of cumulative columns is never negative.
"""

def validate_columns(df: DataFrame, columns: list, condition_func) -> bool:
    """
    Validate a dataset based on specified columns in a DataFrame based on a given condition function.

    Parameters:
    df (DataFrame): The input DataFrame to be validated.

    columns (list): A list of column names to be checked for validity.

    condition_func (function): A function that takes a DataFrame as an argument and returns a boolean Series indicating which rows meet the validation criteria.

    Returns:
    bool: True if all valid rows meet the specified condition, pd.NA if no valid rows are found or if any of the specified columns do not exist in the DataFrame.
    """
    if all(col in df.columns for col in columns):
        valid_mask = df[columns].notna().all(axis=1)
        if valid_mask.any():
            condition = pd.Series(pd.NA, dtype="boolean", index=df.index)
            condition[valid_mask] = condition_func(df[valid_mask])
            # note need typecast to bool because returns np.True_/np.False_ otherwise
            return bool(condition.all(skipna=True))
        else:
            return pd.NA
    else:
        return pd.NA

def validate_cumm_thesholds(df: DataFrame, col: str, thresholds:dict) -> bool:
    min_tresh = thresholds[col]['Min']
    max_tresh = thresholds[col]['Max']
    def condition_func(df: pd.DataFrame) -> bool:
        return (df[col].diff().dropna() >= min_tresh) & (
            df[col].diff().dropna() <= max_tresh
        )
    return validate_columns(df, [col], condition_func)


def validate_monitoring_data_counts(df: DataFrame) -> bool:
    min_count, max_count = 100000, 110000
    return pd.NA if df.empty else min_count <= len(df) <= max_count


def validate_cumulative_variable(df: DataFrame, column: str) -> bool:
    columns = [column]

    def condition_func(df):
        return df[column].diff().dropna() >= 0

    return validate_columns(df, columns, condition_func)


def validate_range(
    df: DataFrame,
    column: str,
    min_value: float,
    max_value: float,
) -> bool:
    if column in df.columns:
        enough_days = 365 - year_allowed_jitter
        df_sorted = df.sort_values("ReadingDate")
        df_sorted = df_sorted[df_sorted[column].notna()]
        if df_sorted.empty:
            return pd.NA
        date_diff = (
            df_sorted["ReadingDate"].max() - df_sorted["ReadingDate"].min()
        ).days
        yearly_diff = df_sorted[column].iloc[-1] - df_sorted[column].iloc[0]
        return (
            pd.NA
            if pd.isna(date_diff) or pd.isna(yearly_diff)
            else (date_diff >= enough_days) and (min_value <= yearly_diff <= max_value)
        )
    else:
        return pd.NA


def validate_approximately_one_year_of_records(df: DataFrame) -> bool:
    if "ReadingDate" in df.columns:
        date_diff = (df["ReadingDate"].max() - df["ReadingDate"].min()).days
        return (365 - year_allowed_jitter) <= date_diff <= (365 + year_allowed_jitter)
    else:
        return pd.NA


def validate_column_exists(df: DataFrame, column_name: str) -> bool:
    return column_name in df.columns


def validate_columns_exist(df: DataFrame) -> bool:
    """Check if the minimum columns for
    doing datanalysis exit.
    """
    return all(
        validate_column_exists(df, col) for col in data_analysis_columns
        )


def validate_energiegebruik_warmteopwekker(df: DataFrame) -> bool:
    df["EnergiegebruikWarmteopwekker"] = (
        df["ElektriciteitsgebruikWarmtepomp"]
        + df["ElektriciteitsgebruikBooster"]
        + df["ElektriciteitsgebruikBoilervat"]
    )
    return validate_range(df, "EnergiegebruikWarmteopwekker", 100, 20000)


def validate_no_readingdate_gap(df: DataFrame) -> bool:
    time_diffs = df["ReadingDate"].diff().dt.total_seconds()
    valid = all(time_diffs[1:] == 300)
    return valid


def create_validate_func_col(col:str, tresholds) -> callable:
    low_thres = tresholds[col]['Min']
    high_thres = tresholds[col]['Max']

    def validate_func(df: DataFrame) -> bool:
        return validate_cumulative_variable(
            df,
            col,
        ) & validate_range(df, col, low_thres, high_thres)

    return validate_func


def create_validate_func_outliers_neg_cum(
        col:str) -> callable:

    def validate_no_outliers_negative_cumulative_diff(
        df: DataFrame,
        cum_col=col,
    ) -> bool:
        return all(
            df["validate_" + cum_col + "Diff"].isna()
            | df["validate_" + cum_col + "Diff"],
        )
    return validate_no_outliers_negative_cumulative_diff

year_allowed_jitter = 18  # approx 5% of the year can be missing
thresholds_df = load_thresholds()
thresholds_dict = load_thresholds_as_dict()

if "Variabele" not in thresholds_df.columns:
    raise KeyError(f"Column 'Variabele' is missing in thresholds data frame: {thresholds_df.columns}. Full df: {thresholds_df} ")

cumulative_columns_thresholds = thresholds_df[
    thresholds_df['VariabelType']=='cumulatief']

# print(cumulative_columns_threholds.columns)

# dictionary with validators.
# Each key/value pair defines the new column name with
# the corresponding validator function.
# Additional key/value pairs are added in the loop.
dataset_flag_conditions = {
    "validate_monitoring_data_counts": validate_monitoring_data_counts,
    "validate_energiegebruik_warmteopwekker": validate_energiegebruik_warmteopwekker,  # E501
    "validate_approximately_one_year_of_records": validate_approximately_one_year_of_records,  # E501
    "validate_columns_exist": validate_columns_exist,
    "validate_no_readingdate_gap": validate_no_readingdate_gap,
}

column_diff = set(cumulative_columns_thresholds['Variabele'].values) \
        - set(cumulative_columns)

if column_diff:
    logging.info(
        f'More comulative_columns found in thesholds.csv '
        f'then used in validation. For validation only the '
        f'columns from `data_model.cumulative_columns` are used. '
        f'Missing: {list(column_diff)}'
        )

for col in cumulative_columns:
    if col not in thresholds_dict:
        logging.warning(
            f"Column name: {col} found in data_model.cumulative_columns "
            f"that is not present in the `thresholds.csv`."
            )
<<<<<<< HEAD
    # temp
=======
>>>>>>> 19780fe6

    dataset_flag_conditions["validate_" + col] = \
        create_validate_func_col(col, thresholds_dict)

    dataset_flag_conditions["validate_" + col + "Diff"] = (
        create_validate_func_outliers_neg_cum(col)
    )<|MERGE_RESOLUTION|>--- conflicted
+++ resolved
@@ -199,10 +199,7 @@
             f"Column name: {col} found in data_model.cumulative_columns "
             f"that is not present in the `thresholds.csv`."
             )
-<<<<<<< HEAD
-    # temp
-=======
->>>>>>> 19780fe6
+
 
     dataset_flag_conditions["validate_" + col] = \
         create_validate_func_col(col, thresholds_dict)
